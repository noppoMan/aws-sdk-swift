import Foundation
import AWSSDKSwiftCore
import AWSCrypto

public struct S3RequestMiddleware: AWSServiceMiddleware {

    public init () {}

    /// edit request before sending to S3
    public func chain(request: AWSRequest) throws -> AWSRequest {
        var request = request

        virtualAddressFixup(request: &request)
        metadataFixup(request: &request)
        createBucketFixup(request: &request)
        calculateMD5(request: &request)

        return request
    }

    /// Edit responses coming back from S3
    public func chain(response: AWSResponse) throws -> AWSResponse {
        var response = response

        metadataFixup(response: &response)
        getLocationResponseFixup(response: &response)

        return response
    }

    func virtualAddressFixup(request: inout AWSRequest) {
        /// process URL into form ${bucket}.s3.amazon.com
        var paths = request.url.path.components(separatedBy: "/").filter({ $0 != "" })
        if paths.count > 0 {
            guard let host = request.url.host, host.contains("amazonaws.com") else { return }
            let bucket = paths.removeFirst() // bucket
            // if bucket name contains a period don't do virtual address look up
            guard !bucket.contains(".") else { return }
            var urlPath: String
            if let firstHostComponent = host.components(separatedBy: ".").first, bucket == firstHostComponent {
                // Bucket name is part of host. No need to append bucket
                urlPath = "\(host)/\(paths.joined(separator: "/"))"
            } else {
                urlPath = "\(bucket).\(host)/\(paths.joined(separator: "/"))"
            }
            // add percent encoding back into path as converting from URL to String has removed it
            urlPath = urlPath.addingPercentEncoding(withAllowedCharacters: .urlPathAllowed) ?? urlPath
            var urlString = "\(request.url.scheme ?? "https")://\(urlPath)"
            if let query = request.url.query {
                urlString += "?\(query)"
            }
            request.url = URL(string: urlString)!
        }
    }

    func metadataFixup(request: inout AWSRequest) {
        // add metadata to request
        if let metadata = request.httpHeaders["x-amz-meta-"] as? [String: String] {
            for (key,value) in metadata {
                // metadata keys have to be lowercase or signing fails
                request.httpHeaders["x-amz-meta-\(key.lowercased())"] = value
            }
            request.httpHeaders["x-amz-meta-"] = nil
        }
    }

    func createBucketFixup(request: inout AWSRequest) {
        switch request.operation {
        // fixup CreateBucket to include location
        case "CreateBucket":
            var xml = ""
            if request.region != .useast1 {
                xml += "<CreateBucketConfiguration xmlns=\"http://s3.amazonaws.com/doc/2006-03-01/\">"
                xml += "<LocationConstraint>"
                xml += request.region.rawValue
                xml += "</LocationConstraint>"
                xml += "</CreateBucketConfiguration>"
            }
            request.body = .text(xml)

        default:
            break
        }
    }

    func calculateMD5(request: inout AWSRequest) {
        // if request has a body, calculate the MD5 for that body
<<<<<<< HEAD
        if let byteBuffer = request.body.asByteBuffer() {
            let byteBufferView = byteBuffer.readableBytesView
            if let encoded = byteBufferView.withContiguousStorageIfAvailable({ bytes in
                return Data(md5(bytes)).base64EncodedString()
            }) {
                request.addValue(encoded, forHTTPHeaderField: "Content-MD5")
            }
=======
        if let data = request.body.asData() {
            let encoded = Data(Insecure.MD5.hash(data: data)).base64EncodedString()
            request.addValue(encoded, forHTTPHeaderField: "Content-MD5")
>>>>>>> aa657375
        }
    }

    func getLocationResponseFixup(response: inout AWSResponse) {
        if case .xml(let element) = response.body {
            // GetBucketLocation comes back without a containing xml element
            if element.name == "LocationConstraint" {
                let parentElement = XML.Element(name: "BucketLocation")
                parentElement.addChild(element)
                response.body = .xml(parentElement)
            }
        }
    }

    func metadataFixup(response: inout AWSResponse) {
        // convert x-amz-meta-* header values into a dictionary, which we add as a "x-amz-meta-" header. This is processed by AWSClient to fill metadata values in GetObject and HeadObject
        switch response.body {
        case .buffer(_), .empty:
            var metadata : [String: String] = [:]
            for (key, value) in response.headers {
                if key.hasPrefix("x-amz-meta-"), let value = value as? String {
                    let keyWithoutPrefix = key.dropFirst("x-amz-meta-".count)
                    metadata[String(keyWithoutPrefix)] = value
                }
            }
            if !metadata.isEmpty {
                response.headers["x-amz-meta-"] = metadata
            }
        default:
            break
        }
    }
}<|MERGE_RESOLUTION|>--- conflicted
+++ resolved
@@ -85,19 +85,13 @@
 
     func calculateMD5(request: inout AWSRequest) {
         // if request has a body, calculate the MD5 for that body
-<<<<<<< HEAD
         if let byteBuffer = request.body.asByteBuffer() {
             let byteBufferView = byteBuffer.readableBytesView
             if let encoded = byteBufferView.withContiguousStorageIfAvailable({ bytes in
-                return Data(md5(bytes)).base64EncodedString()
+                return Data(Insecure.MD5.hash(data: bytes)).base64EncodedString()
             }) {
                 request.addValue(encoded, forHTTPHeaderField: "Content-MD5")
             }
-=======
-        if let data = request.body.asData() {
-            let encoded = Data(Insecure.MD5.hash(data: data)).base64EncodedString()
-            request.addValue(encoded, forHTTPHeaderField: "Content-MD5")
->>>>>>> aa657375
         }
     }
 
