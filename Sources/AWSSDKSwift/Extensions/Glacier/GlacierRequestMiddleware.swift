import NIO
import AWSSDKSwiftCore
import AWSCrypto

let MEGA_BYTE = 1024 * 1024

public enum GlacierMiddlewareErrorType: Error {
    case failedToAccessBytes
}

public struct GlacierRequestMiddleware: AWSServiceMiddleware {

    let apiVersion: String

    public init (apiVersion: String) {
        self.apiVersion = apiVersion
    }

    public func chain(request: AWSRequest) throws -> AWSRequest {
        var request = request
        request.addValue(apiVersion, forHTTPHeaderField: "x-amz-glacier-version")

        let treeHashHeader = "x-amz-sha256-tree-hash"

        if request.httpHeaders[treeHashHeader] == nil {
            if let byteBuffer = request.body.asByteBuffer() {
                let treeHash = try computeTreeHash(byteBuffer).hexdigest()
                request.addValue(treeHash, forHTTPHeaderField: treeHashHeader)
            }
        }

        return request
    }

    // ComputeTreeHash builds a tree hash root node given a Data Object
    // Glacier tree hash to be derived from SHA256 hashes of 1MB
    // chucks of the data.
    //
    // See http://docs.aws.amazon.com/amazonglacier/latest/dev/checksum-calculations.html for more information.
    //
<<<<<<< HEAD
    internal func computeTreeHash(_ byteBuffer: ByteBuffer) throws -> [UInt8] {
        var shas: [[UInt8]] = []

        if byteBuffer.readableBytes < MEGA_BYTE {
            let byteBufferView = byteBuffer.readableBytesView
            guard let _ = byteBufferView.withContiguousStorageIfAvailable({ bytes in
                shas.append(sha256(bytes))
            }) else {
                throw GlacierMiddlewareErrorType.failedToAccessBytes
            }
=======
    internal func computeTreeHash(_ data: Data) -> [UInt8] {
        var shas: [SHA256.Digest] = []

        if data.count < MEGA_BYTE {
            shas.append(SHA256.hash(data: data))
>>>>>>> aa657375
        } else {
            var numParts = byteBuffer.readableBytes / MEGA_BYTE
            if byteBuffer.readableBytes % MEGA_BYTE > 0 {
                numParts += 1
            }

            var start: Int
            var length = MEGA_BYTE

            for partNum in 0..<numParts {
                start = partNum * MEGA_BYTE
                if partNum == numParts - 1 {
                    length = byteBuffer.readableBytes - start
                }
                guard let byteBufferView = byteBuffer.viewBytes(at: byteBuffer.readerIndex+start, length: length) else { throw GlacierMiddlewareErrorType.failedToAccessBytes }
                guard let _ = byteBufferView.withContiguousStorageIfAvailable({ bytes in
                    shas.append(sha256(bytes))
                }) else {
                    throw GlacierMiddlewareErrorType.failedToAccessBytes
                }
<<<<<<< HEAD
=======
                shas.append(SHA256.hash(data: data.subdata(in: Range(start...end))))
>>>>>>> aa657375
            }
        }

        while shas.count > 1 {
            var tmpShas: [SHA256.Digest] = []
            shas.forEachSlice(2, {
                let pair = $0
                guard let bytes1 = pair.first else { return }

                if pair.count > 1, let bytes2 = pair.last {
<<<<<<< HEAD
                    var context = sha256_Init()
                    sha256_Update(&context, bytes1)
                    sha256_Update(&context, bytes2)
                    let sha = sha256_Final(&context)
                    tmpShas.append(sha)
=======
                    var sha256 = SHA256()
                    sha256.update(data: [UInt8](bytes1))
                    sha256.update(data: [UInt8](bytes2))
                    tmpShas.append(sha256.finalize())
>>>>>>> aa657375
                } else {
                    tmpShas.append(bytes1)
                }
            })
            shas = tmpShas
        }

        return [UInt8](shas[0])
    }
}

extension Array {
    /*
     [1,2,3,4,5].forEachSlice(2, { print($0) })
     => [1, 2]
     => [3, 4]
     => [5]
    */
    public func forEachSlice(_ n: Int, _ body: (ArraySlice<Element>) throws -> Void) rethrows {
        assert(n > 0, "n require to be greater than 0")

        for from in stride(from: self.startIndex, to: self.endIndex, by: n) {
            let to = Swift.min(from + n, self.endIndex)
            try body(self[from..<to])
        }
    }
}<|MERGE_RESOLUTION|>--- conflicted
+++ resolved
@@ -38,24 +38,16 @@
     //
     // See http://docs.aws.amazon.com/amazonglacier/latest/dev/checksum-calculations.html for more information.
     //
-<<<<<<< HEAD
     internal func computeTreeHash(_ byteBuffer: ByteBuffer) throws -> [UInt8] {
-        var shas: [[UInt8]] = []
+        var shas: [SHA256.Digest] = []
 
         if byteBuffer.readableBytes < MEGA_BYTE {
             let byteBufferView = byteBuffer.readableBytesView
             guard let _ = byteBufferView.withContiguousStorageIfAvailable({ bytes in
-                shas.append(sha256(bytes))
+                shas.append(SHA256.hash(data: bytes))
             }) else {
                 throw GlacierMiddlewareErrorType.failedToAccessBytes
             }
-=======
-    internal func computeTreeHash(_ data: Data) -> [UInt8] {
-        var shas: [SHA256.Digest] = []
-
-        if data.count < MEGA_BYTE {
-            shas.append(SHA256.hash(data: data))
->>>>>>> aa657375
         } else {
             var numParts = byteBuffer.readableBytes / MEGA_BYTE
             if byteBuffer.readableBytes % MEGA_BYTE > 0 {
@@ -72,14 +64,10 @@
                 }
                 guard let byteBufferView = byteBuffer.viewBytes(at: byteBuffer.readerIndex+start, length: length) else { throw GlacierMiddlewareErrorType.failedToAccessBytes }
                 guard let _ = byteBufferView.withContiguousStorageIfAvailable({ bytes in
-                    shas.append(sha256(bytes))
+                    shas.append(SHA256.hash(data: bytes))
                 }) else {
                     throw GlacierMiddlewareErrorType.failedToAccessBytes
                 }
-<<<<<<< HEAD
-=======
-                shas.append(SHA256.hash(data: data.subdata(in: Range(start...end))))
->>>>>>> aa657375
             }
         }
 
@@ -90,18 +78,10 @@
                 guard let bytes1 = pair.first else { return }
 
                 if pair.count > 1, let bytes2 = pair.last {
-<<<<<<< HEAD
-                    var context = sha256_Init()
-                    sha256_Update(&context, bytes1)
-                    sha256_Update(&context, bytes2)
-                    let sha = sha256_Final(&context)
-                    tmpShas.append(sha)
-=======
                     var sha256 = SHA256()
                     sha256.update(data: [UInt8](bytes1))
                     sha256.update(data: [UInt8](bytes2))
                     tmpShas.append(sha256.finalize())
->>>>>>> aa657375
                 } else {
                     tmpShas.append(bytes1)
                 }
