// THIS FILE IS AUTOMATICALLY GENERATED by https://github.com/swift-aws/aws-sdk-swift/blob/master/CodeGenerator/Sources/CodeGenerator/main.swift. DO NOT EDIT.

import Foundation
import AWSSDKSwiftCore

extension MediaStore {

    public struct Container: AWSShape {
        public static var _members: [AWSShapeMember] = [
            AWSShapeMember(label: "AccessLoggingEnabled", required: false, type: .boolean), 
            AWSShapeMember(label: "ARN", required: false, type: .string), 
            AWSShapeMember(label: "CreationTime", required: false, type: .timestamp), 
            AWSShapeMember(label: "Endpoint", required: false, type: .string), 
            AWSShapeMember(label: "Name", required: false, type: .string), 
            AWSShapeMember(label: "Status", required: false, type: .enum)
        ]
        /// The state of access logging on the container. This value is false by default, indicating that AWS Elemental MediaStore does not send access logs to Amazon CloudWatch Logs. When you enable access logging on the container, MediaStore changes this value to true, indicating that the service delivers access logs for objects stored in that container to CloudWatch Logs.
        public let accessLoggingEnabled: Bool?
        /// The Amazon Resource Name (ARN) of the container. The ARN has the following format: arn:aws:&lt;region&gt;:&lt;account that owns this container&gt;:container/&lt;name of container&gt;  For example: arn:aws:mediastore:us-west-2:111122223333:container/movies 
        public let arn: String?
        /// Unix timestamp.
        public let creationTime: TimeStamp?
        /// The DNS endpoint of the container. Use the endpoint to identify the specific container when sending requests to the data plane. The service assigns this value when the container is created. Once the value has been assigned, it does not change.
        public let endpoint: String?
        /// The name of the container.
        public let name: String?
        /// The status of container creation or deletion. The status is one of the following: CREATING, ACTIVE, or DELETING. While the service is creating the container, the status is CREATING. When the endpoint is available, the status changes to ACTIVE.
        public let status: ContainerStatus?
        
        public init(accessLoggingEnabled: Bool? = nil, arn: String? = nil, creationTime: TimeStamp? = nil, endpoint: String? = nil, name: String? = nil, status: ContainerStatus? = nil) {
            self.accessLoggingEnabled = accessLoggingEnabled
            self.arn = arn
            self.creationTime = creationTime
            self.endpoint = endpoint
            self.name = name
            self.status = status
        }

        private enum CodingKeys: String, CodingKey {
            case accessLoggingEnabled = "AccessLoggingEnabled"
            case arn = "ARN"
            case creationTime = "CreationTime"
            case endpoint = "Endpoint"
            case name = "Name"
            case status = "Status"
        }
    }

    public enum ContainerStatus: String, CustomStringConvertible, Codable {
        case active = "ACTIVE"
        case creating = "CREATING"
        case deleting = "DELETING"
        public var description: String { return self.rawValue }
    }

    public struct CorsRule: AWSShape {
        public static var _members: [AWSShapeMember] = [
            AWSShapeMember(label: "AllowedHeaders", required: true, type: .list), 
            AWSShapeMember(label: "AllowedMethods", required: false, type: .list), 
            AWSShapeMember(label: "AllowedOrigins", required: true, type: .list), 
            AWSShapeMember(label: "ExposeHeaders", required: false, type: .list), 
            AWSShapeMember(label: "MaxAgeSeconds", required: false, type: .integer)
        ]
        /// Specifies which headers are allowed in a preflight OPTIONS request through the Access-Control-Request-Headers header. Each header name that is specified in Access-Control-Request-Headers must have a corresponding entry in the rule. Only the headers that were requested are sent back.  This element can contain only one wildcard character (*).
        public let allowedHeaders: [String]
        /// Identifies an HTTP method that the origin that is specified in the rule is allowed to execute. Each CORS rule must contain at least one AllowedMethods and one AllowedOrigins element.
        public let allowedMethods: [MethodName]?
        /// One or more response headers that you want users to be able to access from their applications (for example, from a JavaScript XMLHttpRequest object). Each CORS rule must have at least one AllowedOrigins element. The string value can include only one wildcard character (*), for example, http://*.example.com. Additionally, you can specify only one wildcard character to allow cross-origin access for all origins.
        public let allowedOrigins: [String]
        /// One or more headers in the response that you want users to be able to access from their applications (for example, from a JavaScript XMLHttpRequest object). This element is optional for each rule.
        public let exposeHeaders: [String]?
        /// The time in seconds that your browser caches the preflight response for the specified resource. A CORS rule can have only one MaxAgeSeconds element.
        public let maxAgeSeconds: Int32?
        
        public init(allowedHeaders: [String], allowedMethods: [MethodName]? = nil, allowedOrigins: [String], exposeHeaders: [String]? = nil, maxAgeSeconds: Int32? = nil) {
            self.allowedHeaders = allowedHeaders
            self.allowedMethods = allowedMethods
            self.allowedOrigins = allowedOrigins
            self.exposeHeaders = exposeHeaders
            self.maxAgeSeconds = maxAgeSeconds
        }

        private enum CodingKeys: String, CodingKey {
            case allowedHeaders = "AllowedHeaders"
            case allowedMethods = "AllowedMethods"
            case allowedOrigins = "AllowedOrigins"
            case exposeHeaders = "ExposeHeaders"
            case maxAgeSeconds = "MaxAgeSeconds"
        }
    }

    public struct CreateContainerInput: AWSShape {
        public static var _members: [AWSShapeMember] = [
            AWSShapeMember(label: "ContainerName", required: true, type: .string), 
            AWSShapeMember(label: "Tags", required: false, type: .list)
        ]
        /// The name for the container. The name must be from 1 to 255 characters. Container names must be unique to your AWS account within a specific region. As an example, you could create a container named movies in every region, as long as you don’t have an existing container with that name.
        public let containerName: String
<<<<<<< HEAD
        
        public init(containerName: String) {
=======
        /// An array of key:value pairs that you define. These values can be anything that you want. Typically, the tag key represents a category (such as "environment") and the tag value represents a specific value within that category (such as "test," "development," or "production"). You can add up to 50 tags to each container. For more information about tagging, including naming and usage conventions, see Tagging Resources in MediaStore.
        public let tags: [Tag]?

        public init(containerName: String, tags: [Tag]? = nil) {
>>>>>>> 90f41f79
            self.containerName = containerName
            self.tags = tags
        }

        private enum CodingKeys: String, CodingKey {
            case containerName = "ContainerName"
            case tags = "Tags"
        }
    }

    public struct CreateContainerOutput: AWSShape {
        public static var _members: [AWSShapeMember] = [
            AWSShapeMember(label: "Container", required: true, type: .structure)
        ]
        /// ContainerARN: The Amazon Resource Name (ARN) of the newly created container. The ARN has the following format: arn:aws:&lt;region&gt;:&lt;account that owns this container&gt;:container/&lt;name of container&gt;. For example: arn:aws:mediastore:us-west-2:111122223333:container/movies  ContainerName: The container name as specified in the request. CreationTime: Unix time stamp. Status: The status of container creation or deletion. The status is one of the following: CREATING, ACTIVE, or DELETING. While the service is creating the container, the status is CREATING. When an endpoint is available, the status changes to ACTIVE. The return value does not include the container's endpoint. To make downstream requests, you must obtain this value by using DescribeContainer or ListContainers.
        public let container: Container
        
        public init(container: Container) {
            self.container = container
        }

        private enum CodingKeys: String, CodingKey {
            case container = "Container"
        }
    }

    public struct DeleteContainerInput: AWSShape {
        public static var _members: [AWSShapeMember] = [
            AWSShapeMember(label: "ContainerName", required: true, type: .string)
        ]
        /// The name of the container to delete. 
        public let containerName: String
        
        public init(containerName: String) {
            self.containerName = containerName
        }

        private enum CodingKeys: String, CodingKey {
            case containerName = "ContainerName"
        }
    }

    public struct DeleteContainerOutput: AWSShape {
        
        
        public init() {
        }

        }

    public struct DeleteContainerPolicyInput: AWSShape {
        public static var _members: [AWSShapeMember] = [
            AWSShapeMember(label: "ContainerName", required: true, type: .string)
        ]
        /// The name of the container that holds the policy.
        public let containerName: String
        
        public init(containerName: String) {
            self.containerName = containerName
        }

        private enum CodingKeys: String, CodingKey {
            case containerName = "ContainerName"
        }
    }

    public struct DeleteContainerPolicyOutput: AWSShape {
        
        
        public init() {
        }

        }

    public struct DeleteCorsPolicyInput: AWSShape {
        public static var _members: [AWSShapeMember] = [
            AWSShapeMember(label: "ContainerName", required: true, type: .string)
        ]
        /// The name of the container to remove the policy from.
        public let containerName: String
        
        public init(containerName: String) {
            self.containerName = containerName
        }

        private enum CodingKeys: String, CodingKey {
            case containerName = "ContainerName"
        }
    }

    public struct DeleteCorsPolicyOutput: AWSShape {
        
        
        public init() {
        }

        }

    public struct DeleteLifecyclePolicyInput: AWSShape {
        public static var _members: [AWSShapeMember] = [
            AWSShapeMember(label: "ContainerName", required: true, type: .string)
        ]
        /// The name of the container that holds the object lifecycle policy.
        public let containerName: String
        
        public init(containerName: String) {
            self.containerName = containerName
        }

        private enum CodingKeys: String, CodingKey {
            case containerName = "ContainerName"
        }
    }

    public struct DeleteLifecyclePolicyOutput: AWSShape {
        
        
        public init() {
        }

        }

    public struct DescribeContainerInput: AWSShape {
        public static var _members: [AWSShapeMember] = [
            AWSShapeMember(label: "ContainerName", required: false, type: .string)
        ]
        /// The name of the container to query.
        public let containerName: String?
        
        public init(containerName: String? = nil) {
            self.containerName = containerName
        }

        private enum CodingKeys: String, CodingKey {
            case containerName = "ContainerName"
        }
    }

    public struct DescribeContainerOutput: AWSShape {
        public static var _members: [AWSShapeMember] = [
            AWSShapeMember(label: "Container", required: false, type: .structure)
        ]
        /// The name of the queried container.
        public let container: Container?
        
        public init(container: Container? = nil) {
            self.container = container
        }

        private enum CodingKeys: String, CodingKey {
            case container = "Container"
        }
    }

    public struct GetContainerPolicyInput: AWSShape {
        public static var _members: [AWSShapeMember] = [
            AWSShapeMember(label: "ContainerName", required: true, type: .string)
        ]
        /// The name of the container. 
        public let containerName: String
        
        public init(containerName: String) {
            self.containerName = containerName
        }

        private enum CodingKeys: String, CodingKey {
            case containerName = "ContainerName"
        }
    }

    public struct GetContainerPolicyOutput: AWSShape {
        public static var _members: [AWSShapeMember] = [
            AWSShapeMember(label: "Policy", required: true, type: .string)
        ]
        /// The contents of the access policy.
        public let policy: String
        
        public init(policy: String) {
            self.policy = policy
        }

        private enum CodingKeys: String, CodingKey {
            case policy = "Policy"
        }
    }

    public struct GetCorsPolicyInput: AWSShape {
        public static var _members: [AWSShapeMember] = [
            AWSShapeMember(label: "ContainerName", required: true, type: .string)
        ]
        /// The name of the container that the policy is assigned to.
        public let containerName: String
        
        public init(containerName: String) {
            self.containerName = containerName
        }

        private enum CodingKeys: String, CodingKey {
            case containerName = "ContainerName"
        }
    }

    public struct GetCorsPolicyOutput: AWSShape {
        public static var _members: [AWSShapeMember] = [
            AWSShapeMember(label: "CorsPolicy", required: true, type: .list)
        ]
        /// The CORS policy assigned to the container.
        public let corsPolicy: [CorsRule]
        
        public init(corsPolicy: [CorsRule]) {
            self.corsPolicy = corsPolicy
        }

        private enum CodingKeys: String, CodingKey {
            case corsPolicy = "CorsPolicy"
        }
    }

    public struct GetLifecyclePolicyInput: AWSShape {
        public static var _members: [AWSShapeMember] = [
            AWSShapeMember(label: "ContainerName", required: true, type: .string)
        ]
        /// The name of the container that the object lifecycle policy is assigned to.
        public let containerName: String
        
        public init(containerName: String) {
            self.containerName = containerName
        }

        private enum CodingKeys: String, CodingKey {
            case containerName = "ContainerName"
        }
    }

    public struct GetLifecyclePolicyOutput: AWSShape {
        public static var _members: [AWSShapeMember] = [
            AWSShapeMember(label: "LifecyclePolicy", required: true, type: .string)
        ]
        /// The object lifecycle policy that is assigned to the container.
        public let lifecyclePolicy: String
        
        public init(lifecyclePolicy: String) {
            self.lifecyclePolicy = lifecyclePolicy
        }

        private enum CodingKeys: String, CodingKey {
            case lifecyclePolicy = "LifecyclePolicy"
        }
    }

    public struct ListContainersInput: AWSShape {
        public static var _members: [AWSShapeMember] = [
            AWSShapeMember(label: "MaxResults", required: false, type: .integer), 
            AWSShapeMember(label: "NextToken", required: false, type: .string)
        ]
        /// Enter the maximum number of containers in the response. Use from 1 to 255 characters. 
        public let maxResults: Int32?
        /// Only if you used MaxResults in the first command, enter the token (which was included in the previous response) to obtain the next set of containers. This token is included in a response only if there actually are more containers to list.
        public let nextToken: String?
        
        public init(maxResults: Int32? = nil, nextToken: String? = nil) {
            self.maxResults = maxResults
            self.nextToken = nextToken
        }

        private enum CodingKeys: String, CodingKey {
            case maxResults = "MaxResults"
            case nextToken = "NextToken"
        }
    }

    public struct ListContainersOutput: AWSShape {
        public static var _members: [AWSShapeMember] = [
            AWSShapeMember(label: "Containers", required: true, type: .list), 
            AWSShapeMember(label: "NextToken", required: false, type: .string)
        ]
        /// The names of the containers.
        public let containers: [Container]
        ///  NextToken is the token to use in the next call to ListContainers. This token is returned only if you included the MaxResults tag in the original command, and only if there are still containers to return. 
        public let nextToken: String?
        
        public init(containers: [Container], nextToken: String? = nil) {
            self.containers = containers
            self.nextToken = nextToken
        }

        private enum CodingKeys: String, CodingKey {
            case containers = "Containers"
            case nextToken = "NextToken"
        }
    }

    public struct ListTagsForResourceInput: AWSShape {
        public static var _members: [AWSShapeMember] = [
            AWSShapeMember(label: "Resource", required: true, type: .string)
        ]
        /// The Amazon Resource Name (ARN) for the container.
        public let resource: String

        public init(resource: String) {
            self.resource = resource
        }

        private enum CodingKeys: String, CodingKey {
            case resource = "Resource"
        }
    }

    public struct ListTagsForResourceOutput: AWSShape {
        public static var _members: [AWSShapeMember] = [
            AWSShapeMember(label: "Tags", required: false, type: .list)
        ]
        /// An array of key:value pairs that are assigned to the container.
        public let tags: [Tag]?

        public init(tags: [Tag]? = nil) {
            self.tags = tags
        }

        private enum CodingKeys: String, CodingKey {
            case tags = "Tags"
        }
    }

    public enum MethodName: String, CustomStringConvertible, Codable {
        case put = "PUT"
        case get = "GET"
        case delete = "DELETE"
        case head = "HEAD"
        public var description: String { return self.rawValue }
    }

    public struct PutContainerPolicyInput: AWSShape {
        public static var _members: [AWSShapeMember] = [
            AWSShapeMember(label: "ContainerName", required: true, type: .string), 
            AWSShapeMember(label: "Policy", required: true, type: .string)
        ]
        /// The name of the container.
        public let containerName: String
        /// The contents of the policy, which includes the following:    One Version tag   One Statement tag that contains the standard tags for the policy.  
        public let policy: String
        
        public init(containerName: String, policy: String) {
            self.containerName = containerName
            self.policy = policy
        }

        private enum CodingKeys: String, CodingKey {
            case containerName = "ContainerName"
            case policy = "Policy"
        }
    }

    public struct PutContainerPolicyOutput: AWSShape {
        
        
        public init() {
        }

        }

    public struct PutCorsPolicyInput: AWSShape {
        public static var _members: [AWSShapeMember] = [
            AWSShapeMember(label: "ContainerName", required: true, type: .string), 
            AWSShapeMember(label: "CorsPolicy", required: true, type: .list)
        ]
        /// The name of the container that you want to assign the CORS policy to.
        public let containerName: String
        /// The CORS policy to apply to the container. 
        public let corsPolicy: [CorsRule]
        
        public init(containerName: String, corsPolicy: [CorsRule]) {
            self.containerName = containerName
            self.corsPolicy = corsPolicy
        }

        private enum CodingKeys: String, CodingKey {
            case containerName = "ContainerName"
            case corsPolicy = "CorsPolicy"
        }
    }

    public struct PutCorsPolicyOutput: AWSShape {
        
        
        public init() {
        }

        }

    public struct PutLifecyclePolicyInput: AWSShape {
        public static var _members: [AWSShapeMember] = [
            AWSShapeMember(label: "ContainerName", required: true, type: .string), 
            AWSShapeMember(label: "LifecyclePolicy", required: true, type: .string)
        ]
        /// The name of the container that you want to assign the object lifecycle policy to.
        public let containerName: String
        /// The object lifecycle policy to apply to the container.
        public let lifecyclePolicy: String
        
        public init(containerName: String, lifecyclePolicy: String) {
            self.containerName = containerName
            self.lifecyclePolicy = lifecyclePolicy
        }

        private enum CodingKeys: String, CodingKey {
            case containerName = "ContainerName"
            case lifecyclePolicy = "LifecyclePolicy"
        }
    }

    public struct PutLifecyclePolicyOutput: AWSShape {
        
        
        public init() {
        }

        }

    public struct StartAccessLoggingInput: AWSShape {
        public static var _members: [AWSShapeMember] = [
            AWSShapeMember(label: "ContainerName", required: true, type: .string)
        ]
        /// The name of the container that you want to start access logging on.
        public let containerName: String
        
        public init(containerName: String) {
            self.containerName = containerName
        }

        private enum CodingKeys: String, CodingKey {
            case containerName = "ContainerName"
        }
    }

    public struct StartAccessLoggingOutput: AWSShape {
        
        
        public init() {
        }

        }

    public struct StopAccessLoggingInput: AWSShape {
        public static var _members: [AWSShapeMember] = [
            AWSShapeMember(label: "ContainerName", required: true, type: .string)
        ]
        /// The name of the container that you want to stop access logging on.
        public let containerName: String
        
        public init(containerName: String) {
            self.containerName = containerName
        }

        private enum CodingKeys: String, CodingKey {
            case containerName = "ContainerName"
        }
    }

    public struct StopAccessLoggingOutput: AWSShape {
        
        
        public init() {
        }

        }

    public struct Tag: AWSShape {
        public static var _members: [AWSShapeMember] = [
            AWSShapeMember(label: "Key", required: false, type: .string), 
            AWSShapeMember(label: "Value", required: false, type: .string)
        ]
        /// Part of the key:value pair that defines a tag. You can use a tag key to describe a category of information, such as "customer." Tag keys are case-sensitive.
        public let key: String?
        /// Part of the key:value pair that defines a tag. You can use a tag value to describe a specific value within a category, such as "companyA" or "companyB." Tag values are case-sensitive.
        public let value: String?

        public init(key: String? = nil, value: String? = nil) {
            self.key = key
            self.value = value
        }

        private enum CodingKeys: String, CodingKey {
            case key = "Key"
            case value = "Value"
        }
    }

    public struct TagResourceInput: AWSShape {
        public static var _members: [AWSShapeMember] = [
            AWSShapeMember(label: "Resource", required: true, type: .string), 
            AWSShapeMember(label: "Tags", required: true, type: .list)
        ]
        /// The Amazon Resource Name (ARN) for the container. 
        public let resource: String
        /// An array of key:value pairs that you want to add to the container. You need to specify only the tags that you want to add or update. For example, suppose a container already has two tags (customer:CompanyA and priority:High). You want to change the priority tag and also add a third tag (type:Contract). For TagResource, you specify the following tags: priority:Medium, type:Contract. The result is that your container has three tags: customer:CompanyA, priority:Medium, and type:Contract.
        public let tags: [Tag]

        public init(resource: String, tags: [Tag]) {
            self.resource = resource
            self.tags = tags
        }

        private enum CodingKeys: String, CodingKey {
            case resource = "Resource"
            case tags = "Tags"
        }
    }

    public struct TagResourceOutput: AWSShape {

        public init() {
        }

    }

    public struct UntagResourceInput: AWSShape {
        public static var _members: [AWSShapeMember] = [
            AWSShapeMember(label: "Resource", required: true, type: .string), 
            AWSShapeMember(label: "TagKeys", required: true, type: .list)
        ]
        /// The Amazon Resource Name (ARN) for the container.
        public let resource: String
        /// A comma-separated list of keys for tags that you want to remove from the container. For example, if your container has two tags (customer:CompanyA and priority:High) and you want to remove one of the tags (priority:High), you specify the key for the tag that you want to remove (priority).
        public let tagKeys: [String]

        public init(resource: String, tagKeys: [String]) {
            self.resource = resource
            self.tagKeys = tagKeys
        }

        private enum CodingKeys: String, CodingKey {
            case resource = "Resource"
            case tagKeys = "TagKeys"
        }
    }

    public struct UntagResourceOutput: AWSShape {

        public init() {
        }

    }

}<|MERGE_RESOLUTION|>--- conflicted
+++ resolved
@@ -96,15 +96,10 @@
         ]
         /// The name for the container. The name must be from 1 to 255 characters. Container names must be unique to your AWS account within a specific region. As an example, you could create a container named movies in every region, as long as you don’t have an existing container with that name.
         public let containerName: String
-<<<<<<< HEAD
-        
-        public init(containerName: String) {
-=======
         /// An array of key:value pairs that you define. These values can be anything that you want. Typically, the tag key represents a category (such as "environment") and the tag value represents a specific value within that category (such as "test," "development," or "production"). You can add up to 50 tags to each container. For more information about tagging, including naming and usage conventions, see Tagging Resources in MediaStore.
         public let tags: [Tag]?
-
+        
         public init(containerName: String, tags: [Tag]? = nil) {
->>>>>>> 90f41f79
             self.containerName = containerName
             self.tags = tags
         }
@@ -403,7 +398,7 @@
         ]
         /// The Amazon Resource Name (ARN) for the container.
         public let resource: String
-
+        
         public init(resource: String) {
             self.resource = resource
         }
@@ -419,7 +414,7 @@
         ]
         /// An array of key:value pairs that are assigned to the container.
         public let tags: [Tag]?
-
+        
         public init(tags: [Tag]? = nil) {
             self.tags = tags
         }
@@ -581,7 +576,7 @@
         public let key: String?
         /// Part of the key:value pair that defines a tag. You can use a tag value to describe a specific value within a category, such as "companyA" or "companyB." Tag values are case-sensitive.
         public let value: String?
-
+        
         public init(key: String? = nil, value: String? = nil) {
             self.key = key
             self.value = value
@@ -602,7 +597,7 @@
         public let resource: String
         /// An array of key:value pairs that you want to add to the container. You need to specify only the tags that you want to add or update. For example, suppose a container already has two tags (customer:CompanyA and priority:High). You want to change the priority tag and also add a third tag (type:Contract). For TagResource, you specify the following tags: priority:Medium, type:Contract. The result is that your container has three tags: customer:CompanyA, priority:Medium, and type:Contract.
         public let tags: [Tag]
-
+        
         public init(resource: String, tags: [Tag]) {
             self.resource = resource
             self.tags = tags
@@ -615,11 +610,12 @@
     }
 
     public struct TagResourceOutput: AWSShape {
-
-        public init() {
-        }
-
-    }
+        
+        
+        public init() {
+        }
+
+        }
 
     public struct UntagResourceInput: AWSShape {
         public static var _members: [AWSShapeMember] = [
@@ -630,7 +626,7 @@
         public let resource: String
         /// A comma-separated list of keys for tags that you want to remove from the container. For example, if your container has two tags (customer:CompanyA and priority:High) and you want to remove one of the tags (priority:High), you specify the key for the tag that you want to remove (priority).
         public let tagKeys: [String]
-
+        
         public init(resource: String, tagKeys: [String]) {
             self.resource = resource
             self.tagKeys = tagKeys
@@ -643,10 +639,11 @@
     }
 
     public struct UntagResourceOutput: AWSShape {
-
-        public init() {
-        }
-
-    }
+        
+        
+        public init() {
+        }
+
+        }
 
 }