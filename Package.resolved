{
  "object": {
    "pins": [
      {
        "package": "AWSSDKSwiftCore",
        "repositoryURL": "https://github.com/swift-aws/aws-sdk-swift-core.git",
        "state": {
<<<<<<< HEAD
          "branch": "nio2.0",
          "revision": "015aafe3a573d6d0ebb24847dcacddf0c2f9fd1d",
=======
          "branch": "master",
          "revision": "674179b88c78603edf95217c2f68cad848b3edb5",
>>>>>>> 219f24d0
          "version": null
        }
      },
      {
        "package": "HypertextApplicationLanguage",
        "repositoryURL": "https://github.com/Yasumoto/HypertextApplicationLanguage.git",
        "state": {
          "branch": null,
          "revision": "2302002502fe573494577cc6e8df686e385519f8",
          "version": "1.1.0"
        }
      },
      {
        "package": "INIParser",
        "repositoryURL": "https://github.com/PerfectlySoft/Perfect-INIParser.git",
        "state": {
          "branch": null,
          "revision": "0952aac9ca54324ff25191569fd9c48eec424772",
          "version": "3.0.2"
        }
      },
      {
        "package": "swift-nio",
        "repositoryURL": "https://github.com/apple/swift-nio.git",
        "state": {
          "branch": null,
          "revision": "ed50f8a41ece8db20afa8d1188fc0960f95263df",
          "version": "2.2.0"
        }
      },
      {
        "package": "swift-nio-ssl",
        "repositoryURL": "https://github.com/apple/swift-nio-ssl.git",
        "state": {
          "branch": null,
          "revision": "dc23a24fbe5d59429eacf45a9add82fdf6ab90e6",
          "version": "2.1.0"
        }
      },
      {
        "package": "SwiftyJSON",
        "repositoryURL": "https://github.com/SwiftyJSON/SwiftyJSON.git",
        "state": {
          "branch": null,
          "revision": "2b6054efa051565954e1d2b9da831680026cd768",
          "version": "4.3.0"
        }
      }
    ]
  },
  "version": 1
}<|MERGE_RESOLUTION|>--- conflicted
+++ resolved
@@ -5,13 +5,8 @@
         "package": "AWSSDKSwiftCore",
         "repositoryURL": "https://github.com/swift-aws/aws-sdk-swift-core.git",
         "state": {
-<<<<<<< HEAD
           "branch": "nio2.0",
-          "revision": "015aafe3a573d6d0ebb24847dcacddf0c2f9fd1d",
-=======
-          "branch": "master",
-          "revision": "674179b88c78603edf95217c2f68cad848b3edb5",
->>>>>>> 219f24d0
+          "revision": "f0feeee09a149d97b923ad6568d73d526b1286fa",
           "version": null
         }
       },
@@ -38,8 +33,8 @@
         "repositoryURL": "https://github.com/apple/swift-nio.git",
         "state": {
           "branch": null,
-          "revision": "ed50f8a41ece8db20afa8d1188fc0960f95263df",
-          "version": "2.2.0"
+          "revision": "7f20464df31e85f86bedf4a8afdd1785e0cb5059",
+          "version": "2.3.0"
         }
       },
       {
@@ -47,8 +42,8 @@
         "repositoryURL": "https://github.com/apple/swift-nio-ssl.git",
         "state": {
           "branch": null,
-          "revision": "dc23a24fbe5d59429eacf45a9add82fdf6ab90e6",
-          "version": "2.1.0"
+          "revision": "77173ac9038e8e9b92f3efe8780923447e3c890b",
+          "version": "2.1.1"
         }
       },
       {
