--- conflicted
+++ resolved
@@ -5,15 +5,9 @@
         "package": "AWSSDKSwiftCore",
         "repositoryURL": "https://github.com/swift-aws/aws-sdk-swift-core.git",
         "state": {
-<<<<<<< HEAD
           "branch": "invokeAsync",
-          "revision": "0b06621ed216963d4e0df8208fddcf2cddf06852",
+          "revision": "864dc583020eb8044c7f998b8944848e4cf4997f",
           "version": null
-=======
-          "branch": null,
-          "revision": "aba1a0b4da354e8dbded0677b0b82571b4b8c32b",
-          "version": "2.0.0-rc.6"
->>>>>>> 49790f38
         }
       },
       {
@@ -39,13 +33,8 @@
         "repositoryURL": "https://github.com/apple/swift-nio.git",
         "state": {
           "branch": null,
-<<<<<<< HEAD
-          "revision": "a20e129c22ad00a51c902dca54a5456f90664780",
-          "version": "1.12.0"
-=======
-          "revision": "87dbd0216c47ea2e7ddb1b545271b716e03b943e",
-          "version": "1.13.1"
->>>>>>> 49790f38
+          "revision": "29a9f2aca71c8afb07e291336f1789337ce235dd",
+          "version": "1.13.2"
         }
       },
       {
