--- conflicted
+++ resolved
@@ -193,13 +193,8 @@
         .library(name: "XRay", targets: ["XRay"])
     ],
     dependencies: [
-<<<<<<< HEAD
         .package(url: "https://github.com/swift-aws/aws-sdk-swift-core.git", .branch("nio2.0")),
-        .package(url: "https://github.com/IBM-Swift/SwiftyJSON.git", .upToNextMajor(from: "17.0.2"))
-=======
-        .package(url: "https://github.com/swift-aws/aws-sdk-swift-core.git", .branch("master")),
         .package(url: "https://github.com/SwiftyJSON/SwiftyJSON.git", .upToNextMajor(from: "4.1.0"))
->>>>>>> 219f24d0
     ],
     targets: [
         .target(name: "CodeGenerator", dependencies: ["AWSSDKSwiftCore", "SwiftyJSON"]),
