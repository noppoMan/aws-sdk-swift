--- conflicted
+++ resolved
@@ -163,14 +163,22 @@
         }
     }
 
+    struct CodingKeysContext {
+        let variable : String
+        let codingKey : String
+        var duplicate : Bool
+    }
+
     struct StructureContext {
-        let object : String
-        let name : String
-        let payload : String?
-        let namespace : String?
-        let members : [MemberContext]
-        let awsShapeMembers : [AWSShapeMemberContext]
-        let validation : [ValidationContext]
+        let object: String
+        let name: String
+        let shapeProtocol: String
+        let payload: String?
+        let namespace: String?
+        let members: [MemberContext]
+        let awsShapeMembers: [AWSShapeMemberContext]
+        let codingKeys: [CodingKeysContext]
+        let validation: [ValidationContext]
     }
 
     struct ResultContext {
@@ -408,6 +416,23 @@
         )
     }
     
+    /// Generate the context information for outputting a member variable
+    func generateCodingKeyContext(_ member: Shape.Member, name: String, shape: Shape) -> CodingKeysContext? {
+        switch member.location {
+        case .header, .headers, .querystring, .uri:
+            if !shape.usedInOutput {
+                return nil
+            }
+        default:
+            break
+        }
+        return CodingKeysContext(
+            variable: name.toSwiftVariableCase(),
+            codingKey: member.getLocationName() ?? name,
+            duplicate: false
+        )
+    }
+
     /// Return encoding string for shap member
     func getEncoding(for member: Shape.Member, isPayload: Bool) -> String? {
         if case .blob(_, _) = member.shape.type, isPayload {
@@ -434,37 +459,19 @@
         }
         return nil
     }
-<<<<<<< HEAD
-
-    /// flag shape used as request object
-    private func setShapeUsedAsRequest(shape: Shape) {
-        shape.request = true
-        setShapeUsed(shape: shape, inInput: true)
-    }
-    
-    /// flag shape used as request object
-    private func setShapeUsedAsResponse(shape: Shape) {
-        shape.response = true
-        setShapeUsed(shape: shape, inOutput: true)
-    }
-    
-    /// flag which shape are used as input shapes and output shapes
-    private func setShapeUsed(shape: Shape, inInput: Bool = false, inOutput: Bool = false) {
-        if inInput {
-            // if value is already set then don't set again. This avoids recursive loops where shapes reference themselves
-            guard shape.usedInInput != true else {return}
-            shape.usedInInput = true
-=======
     
     /// Generate the context information for outputting a member variable
-    func generateAWSShapeMemberContext(_ member: Shape.Member, name: String, shape: Shape, isPayload: Bool) -> AWSShapeMemberContext? {
+    func generateAWSShapeMemberContext(_ member: Shape.Member, name: String, shape: Shape) -> AWSShapeMemberContext? {
+        if shape.name == "GetJobOutputOutput" {
+            print("HELO")
+        }
+        let isPayload = (shape.payload == name)
         let encoding = getEncoding(for: member, isPayload: isPayload)
         var locationName: String? = member.getLocationName()
         let location = member.location ?? .body
 
-        if (isPayload || encoding != nil) && locationName == nil {
+        if ((isPayload && shape.usedInOutput) || encoding != nil || (location != .body && location != .statusCode)) && locationName == nil {
             locationName = name
->>>>>>> a8345a80
         }
         // remove location if equal to body and name is same as variable name
         if location == .body && locationName == name.toSwiftLabelCase() {
@@ -549,9 +556,27 @@
     /// Generate the context for outputting a single AWSShape
     func generateStructureContext(_ shape: Shape, type: Shape.ShapeType.StructureType) -> StructureContext {
         var memberContexts : [MemberContext] = []
+        var codingKeyContexts: [CodingKeysContext] = []
         var awsShapeMemberContexts : [AWSShapeMemberContext] = []
         var validationContexts : [ValidationContext] = []
         var usedLocationPath : [String] = []
+        var shapeProtocol: String
+
+        if shape.usedInInput {
+            shapeProtocol = "AWSEncodableShape"
+            if shape.usedInOutput {
+                shapeProtocol += " & AWSDecodableShape"
+            }
+        } else if shape.usedInOutput {
+            shapeProtocol = "AWSDecodableShape"
+        } else {
+            preconditionFailure("AWSShape has to be used in either input or output")
+        }
+
+        if shape.payload != nil {
+           shapeProtocol += " & AWSShapeWithPayload"
+        }
+
         let members = type.members.map { (key:$0.key, value:$0.value)} .sorted {$0.key.lowercased() < $1.key.lowercased() }
         for member in members {
             var memberContext = generateMemberContext(member.value, name: member.key, shape: shape)
@@ -566,44 +591,35 @@
 
             memberContexts.append(memberContext)
 
-            if let awsShapeMemberContext = generateAWSShapeMemberContext(member.value, name: member.key, shape: shape, isPayload: shape.payload == member.key) {
+            if let awsShapeMemberContext = generateAWSShapeMemberContext(
+                member.value,
+                name: member.key,
+                shape: shape) {
                 awsShapeMemberContexts.append(awsShapeMemberContext)
             }
 
-<<<<<<< HEAD
-            var inputShape: Shape?
-            if let inputShapeName = json["input"]["shape"].string {
-                if let index = shapes.firstIndex(where: { inputShapeName == $0.name }) {
-                    if let xmlNamespace = json["input"]["xmlNamespace"]["uri"].string {
-                        addShapeOperation(shapeName: inputShapeName, operation: SetXMLNamespaceOperation(xmlNamespace: xmlNamespace))
-                    }
-                    setShapeUsedAsRequest(shape: shapes[index])
-                    inputShape = shapes[index]
-=======
+            // CodingKey entry
+            if let codingKeyContext = generateCodingKeyContext(member.value, name:member.key, shape: shape) {
+                codingKeyContexts.append(codingKeyContext)
+            }
+
             // only output validation for shapes used in inputs to service apis
             if shape.usedInInput {
                 if let validationContext = generateValidationContext(name:member.key, shape: member.value.shape, required: member.value.required) {
                     validationContexts.append(validationContext)
->>>>>>> a8345a80
                 }
             }
         }
 
-<<<<<<< HEAD
-            var outputShape: Shape?
-            if let outputShapeName = json["output"]["shape"].string {
-                if let index = shapes.firstIndex(where: { outputShapeName == $0.name }) {
-                    setShapeUsedAsResponse(shape: shapes[index])
-                    outputShape = shapes[index]
-                }
-=======
         return StructureContext(
             object: doesShapeHaveRecursiveOwnReference(shape, type: type) ? "class" : "struct",
             name: shape.swiftTypeName,
+            shapeProtocol: shapeProtocol,
             payload: shape.payload?.toSwiftLabelCase(),
             namespace: shape.xmlNamespace?.uri,
             members: memberContexts,
             awsShapeMembers: awsShapeMemberContexts,
+            codingKeys: codingKeyContexts,
             validation: validationContexts)
     }
 
@@ -617,7 +633,6 @@
         for shape in shapes {
             if shape.usedInInput == false && shape.usedInOutput == false {
                 continue
->>>>>>> a8345a80
             }
 
             switch shape.type {
