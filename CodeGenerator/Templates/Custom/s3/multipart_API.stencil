{%include "header.stencil" %}

//
//  Created by Adam Fowler, Jonathan McAllister on 2019/10/20.
//
//
import AWSSDKSwiftCore
import NIO
import struct Foundation.Data
import class Foundation.FileHandle
import class Foundation.FileManager
import struct Foundation.URL

//MARK: Multipart

public extension S3ErrorType {
    enum multipart : Error {
        case noUploadId
        case downloadEmpty(message: String)
        case failedToOpen(file: String)
        case failedToWrite(file: String)
        case failedToRead(file: String)
    }
}

public extension S3 {

    /// Multipart download of a file from S3.
    ///
    /// - parameters:
    ///     - input: The GetObjectRequest shape that contains the details of the object request.
    ///     - partSize: Size of each part to be downloaded
    ///     - on: an EventLoop to process each downloaded part on
    ///     - outputStream: Function to be called for each downloaded part. Called with data block and file size
    /// - returns: An EventLoopFuture that will receive the complete file size once the multipart download has finished.
<<<<<<< HEAD
    func multipartDownload(_ input: GetObjectRequest, partSize: Int = 5*1024*1024, on eventLoop: EventLoop, outputStream: @escaping (Data, Int64) -> EventLoopFuture<Void>) -> EventLoopFuture<Int64> {

        let promise = eventLoop.makePromise(of: Int64.self)

        // function downloading part of a file
        func multipartDownloadPart(fileSize: Int64, offset: Int64, prevPartSave: EventLoopFuture<Void>) {
            // have we downloaded everything
=======
    func multipartDownload(_ input: GetObjectRequest, partSize: Int = 5*1024*1024, on eventLoop: EventLoop, outputStream: @escaping (Data, Int64) throws -> ()) -> EventLoopFuture<Int64> {
        // function downloading part of a file
        func multipartDownloadPart(fileSize: Int64, offset: Int64, prevPartSave: EventLoopFuture<Int64>) -> EventLoopFuture<Int64> {
>>>>>>> 9b6efcca
            guard fileSize > offset else {
                prevPartSave.whenSuccess {
                    return promise.succeed(fileSize)
                }
                prevPartSave.whenFailure { error in
                    return promise.fail(error)
                }
                return
            }

            let range = "bytes=\(offset)-\(offset + Int64(partSize - 1))"
            let getRequest = S3.GetObjectRequest(
                bucket: input.bucket,
                key: input.key,
                range: range,
                sSECustomerAlgorithm: input.sSECustomerAlgorithm,
                sSECustomerKey: input.sSECustomerKey,
                sSECustomerKeyMD5: input.sSECustomerKeyMD5,
                versionId: input.versionId
            )
<<<<<<< HEAD
            let future = getObject(getRequest).and(prevPartSave)
            future.whenSuccess { (output, _) in
                // should never happen
                guard let body = output.body else {
                    return promise.fail(S3ErrorType.multipart.downloadEmpty(message: "Body is unexpectedly nil"))
                }
                guard let length = output.contentLength, length > 0 else {
                    return promise.fail(S3ErrorType.multipart.downloadEmpty(message: "Content length is unexpectedly zero"))
                }
=======
            return getObject(getRequest)
                .and(prevPartSave)
                .hop(to: eventLoop)
                .flatMap { (output, _) -> EventLoopFuture<Int64> in
                    do {
                        // should never happen
                        guard let body = output.body else {
                            throw S3ErrorType.multipart.downloadEmpty(message: "Body is unexpectedly nil")
                        }
                        guard let length = output.contentLength, length > 0 else {
                            throw S3ErrorType.multipart.downloadEmpty(message: "Content length is unexpectedly zero")
                        }

                        // output the data downloaded
                        let part = eventLoop.submit { () -> Int64 in
                            try outputStream(body, fileSize)
                            return fileSize
                        }

                        let newOffset = offset + Int64(partSize)
                        return multipartDownloadPart(fileSize: fileSize, offset: newOffset, prevPartSave: part)

                    } catch {
                        return eventLoop.makeFailedFuture(error)
                    }
            }
>>>>>>> 9b6efcca

                let newOffset = offset + Int64(partSize)
                multipartDownloadPart(fileSize: fileSize, offset: newOffset, prevPartSave: outputStream(body, fileSize))
            }
            future.whenFailure { error in
                promise.fail(error)
            }
        }

        // get object size before downloading
        let headRequest = S3.HeadObjectRequest(
            bucket: input.bucket,
            ifMatch: input.ifMatch,
            ifModifiedSince: input.ifModifiedSince,
            ifNoneMatch: input.ifNoneMatch,
            ifUnmodifiedSince: input.ifUnmodifiedSince,
            key: input.key,
            requestPayer: input.requestPayer,
            sSECustomerAlgorithm: input.sSECustomerAlgorithm,
            sSECustomerKey: input.sSECustomerKey,
            sSECustomerKeyMD5: input.sSECustomerKeyMD5,
            versionId: input.versionId
        )
        let result = headObject(headRequest)
<<<<<<< HEAD
            .map { (object)->Void in
                guard let contentLength = object.contentLength else {
                    return promise.fail(S3ErrorType.multipart.downloadEmpty(message: "Content length is unexpectedly zero"))
=======
            .hop(to: eventLoop)
            .flatMap { object -> EventLoopFuture<Int64> in
                do {
                    guard let contentLength = object.contentLength else {
                        throw S3ErrorType.multipart.downloadEmpty(message: "Content length is unexpectedly zero")
                    }
                    // download file
                    return multipartDownloadPart(fileSize: contentLength, offset: 0, prevPartSave: eventLoop.makeSucceededFuture(contentLength))
                } catch {
                    return eventLoop.makeFailedFuture(error)
>>>>>>> 9b6efcca
                }
                // download file
                multipartDownloadPart(fileSize: contentLength, offset: 0, prevPartSave: eventLoop.makeSucceededFuture(()))
        }
        result.whenFailure { error in
            promise.fail(error)
        }
        return promise.futureResult
    }

    /// Multipart download of a file from S3.
    ///
    /// - parameters:
    ///     - input: The GetObjectRequest shape that contains the details of the object request.
    ///     - partSize: Size of each part to be downloaded
    ///     - filename: Filename to save download to
    ///     - on: EventLoop to process downloaded parts, if nil an eventLoop is taken from the clients eventLoopGroup
    ///     - progress: Callback that returns the progress of the download. It is called after each part is downloaded with a value between 0.0 and 1.0 indicating how far the download is complete (1.0 meaning finished).
<<<<<<< HEAD
    /// - returns: A future that will receive the complete file size once the multipart download has finished.
=======
    /// - returns: An EventLoopFuture that will receive the complete file size once the multipart download has finished.
>>>>>>> 9b6efcca
    func multipartDownload(_ input: GetObjectRequest, partSize: Int = 5*1024*1024, filename: String, on eventLoop: EventLoop? = nil, progress: @escaping (Double) throws -> () = { _ in }) -> EventLoopFuture<Int64> {
        let eventLoop = eventLoop ?? self.client.eventLoopGroup.next()

        return eventLoop.submit {  () -> Foundation.FileHandle in
            FileManager.default.createFile(atPath: filename, contents: nil)
            return try FileHandle(forWritingTo: URL(fileURLWithPath: filename))
        }.flatMap { (fileHandle) -> EventLoopFuture<Int64> in
            var progressValue : Int64 = 0

            let download = self.multipartDownload(
                input,
                partSize: partSize,
                on: eventLoop) {  data, fileSize in
                    return eventLoop.submit {
                        fileHandle.write(data)
                        progressValue += Int64(data.count)
                        try progress(Double(progressValue) / Double(fileSize))
                    }
            }

            download.whenComplete { _ in
                fileHandle.closeFile()
            }
            return download
        }
    }

    /// Multipart upload of file to S3.
    ///
    /// - parameters:
    ///     - input: The CreateMultipartUploadRequest structure that contains the details about the upload
    ///     - on: an EventLoop to process each part to upload
    ///     - inputStream: The function supplying the data parts to the multipartUpload. Each parts must be at least 5MB in size expect the last one which has no size limit.
    /// - returns: An EventLoopFuture that will receive a CompleteMultipartUploadOutput once the multipart upload has finished.
<<<<<<< HEAD
    func multipartUpload(_ input: CreateMultipartUploadRequest, on eventLoop: EventLoop, inputStream: @escaping () -> EventLoopFuture<Data?>) -> EventLoopFuture<CompleteMultipartUploadOutput> {

        // initialize multipart upload
        let result = createMultipartUpload(input).flatMap { upload -> EventLoopFuture<CompleteMultipartUploadOutput> in
            guard let uploadId = upload.uploadId else {
                return eventLoop.makeFailedFuture(S3ErrorType.multipart.noUploadId)
            }
            // upload all the parts
            return self.multipartUploadParts(input, uploadId: uploadId, on: eventLoop, inputStream: inputStream)
=======
    func multipartUpload(_ input: CreateMultipartUploadRequest, on eventLoop: EventLoop, inputStream: @escaping () throws -> Data?) -> EventLoopFuture<CompleteMultipartUploadOutput> {
        var completedParts: [S3.CompletedPart] = []

        // function uploading part of a file and queueing up upload of the next part
        func multipartUploadPart(partNumber: Int, uploadId: String, body: Data? = nil) -> EventLoopFuture<[S3.CompletedPart]> {
            // create upload data EventLoopFuture, if there is no data to load because this is the first time this is called create a succeeded EventLoopFuture
            let uploadResult : EventLoopFuture<[S3.CompletedPart]>
            if let body = body {
                let request = S3.UploadPartRequest(
                    body: body,
                    bucket: input.bucket,
                    contentLength: Int64(body.count),
                    key: input.key,
                    partNumber: partNumber,
                    requestPayer: input.requestPayer,
                    sSECustomerAlgorithm: input.sSECustomerAlgorithm,
                    sSECustomerKey: input.sSECustomerKey,
                    sSECustomerKeyMD5: input.sSECustomerKeyMD5,
                    uploadId: uploadId
                )
                // request upload EventLoopFuture
                uploadResult = self.uploadPart(request).hop(to: eventLoop).map { output -> [S3.CompletedPart] in
                    let part = S3.CompletedPart(eTag: output.eTag, partNumber: partNumber)
                    completedParts.append(part)
                    return completedParts
                }
            } else {
                uploadResult = eventLoop.makeSucceededFuture([])
            }

            // load data EventLoopFuture
            let result = eventLoop.submit {
                return try inputStream()
                }
                .and(uploadResult)
                // upload data
                .flatMap { (data, parts) -> EventLoopFuture<[S3.CompletedPart]> in
                    guard let data = data, data.count > 0 else { return eventLoop.makeSucceededFuture(parts)}
                    return multipartUploadPart(partNumber: partNumber+1, uploadId: uploadId, body: data)
            }
            return result
        }

        // initialize multipart upload
        let result = createMultipartUpload(input).flatMap { upload -> EventLoopFuture<CompleteMultipartUploadOutput> in
            guard let uploadId = upload.uploadId else { return eventLoop.makeFailedFuture(S3ErrorType.multipart.noUploadId) }
            // upload all the parts
            return multipartUploadPart(partNumber: 1, uploadId: uploadId)
>>>>>>> 9b6efcca
                .flatMap { parts -> EventLoopFuture<CompleteMultipartUploadOutput> in
                    let request = S3.CompleteMultipartUploadRequest(
                        bucket: input.bucket,
                        key:input.key,
                        multipartUpload: S3.CompletedMultipartUpload(parts:parts),
                        requestPayer: input.requestPayer,
                        uploadId: uploadId
                    )
                    return self.completeMultipartUpload(request)
                }
                .flatMapErrorThrowing { error in
                    // if failure then abort the multipart upload
                    let request = S3.AbortMultipartUploadRequest(bucket: input.bucket, key: input.key, requestPayer: input.requestPayer, uploadId: uploadId)
                    _ = self.abortMultipartUpload(request)
                    throw error
            }
        }
        return result
    }

    /// Multipart upload of file to S3.
    ///
    /// - parameters:
    ///     - input: The CreateMultipartUploadRequest structure that contains the details about the upload
    ///     - partSize: Size of each part to upload. This has to be at least 5MB
    ///     - filename: Name of file to upload
    ///     - on: EventLoop to process parts for upload, if nil an eventLoop is taken from the clients eventLoopGroup
    ///     - progress: Callback that returns the progress of the upload. It is called after each part is uploaded with a value between 0.0 and 1.0 indicating how far the upload is complete (1.0 meaning finished).
    /// - returns: An EventLoopFuture that will receive a CompleteMultipartUploadOutput once the multipart upload has finished.
    func multipartUpload(_ input: CreateMultipartUploadRequest, partSize: Int = 5*1024*1024, filename: String, on eventLoop: EventLoop? = nil, progress: @escaping (Double) throws->() = { _ in }) -> EventLoopFuture<CompleteMultipartUploadOutput> {
        let eventLoop = eventLoop ?? self.client.eventLoopGroup.next()
        var fileSize : UInt64 = 0
        return eventLoop.submit {  () -> FileHandle in
            fileSize = try FileManager.default.attributesOfItem(atPath: filename)[.size] as? UInt64 ?? UInt64.max
            return try FileHandle(forReadingFrom: URL(fileURLWithPath: filename))
        }.flatMap { (fileHandle) -> EventLoopFuture<CompleteMultipartUploadOutput> in
            var progressAmount : Int64 = 0

            let upload = self.multipartUpload(
                input,
                on: eventLoop) {
                    return eventLoop.submit {
                        try progress(Double(progressAmount) / Double(fileSize))
                        let data = fileHandle.readData(ofLength: partSize)
                        progressAmount += Int64(data.count)
                        return data
                    }
            }

            upload.whenComplete { _ in
                fileHandle.closeFile()
            }
            return upload
        }
    }
}


extension S3 {
    /// used internally in multipartUpload, loads all the parts once the multipart upload has been initiated
    func multipartUploadParts(_ input: CreateMultipartUploadRequest, uploadId: String, on eventLoop: EventLoop, inputStream: @escaping () -> EventLoopFuture<Data?>) -> EventLoopFuture<[S3.CompletedPart]> {
        let promise = eventLoop.makePromise(of: [S3.CompletedPart].self)
        var completedParts: [S3.CompletedPart] = []

        // function uploading part of a file and queueing up upload of the next part
        func multipartUploadPart(partNumber: Int, uploadId: String, body: Data) {
            let request = S3.UploadPartRequest(
                body: body,
                bucket: input.bucket,
                contentLength: Int64(body.count),
                key: input.key,
                partNumber: partNumber,
                requestPayer: input.requestPayer,
                sSECustomerAlgorithm: input.sSECustomerAlgorithm,
                sSECustomerKey: input.sSECustomerKey,
                sSECustomerKeyMD5: input.sSECustomerKeyMD5,
                uploadId: uploadId
            )
            // request upload future
            let uploadResult = self.uploadPart(request).map { output -> [S3.CompletedPart] in
                let part = S3.CompletedPart(eTag: output.eTag, partNumber: partNumber)
                completedParts.append(part)
                return completedParts
            }

            // load data EventLoopFuture
            let result = inputStream()
                .and(uploadResult)
                // upload data
                .map { (data, parts) -> Void in
                    guard let data = data, data.count > 0 else {
                        return promise.succeed(parts)
                    }
                    multipartUploadPart(partNumber: partNumber+1, uploadId: uploadId, body: data)
            }
            result.whenFailure { error in
                promise.fail(error)
            }
        }

        // read first block and initiate first upload with result
        let result = inputStream().map { (data) -> Void in
            guard let data = data, data.count > 0 else {
                return promise.succeed([])
            }
            // Multipart uploads part numbers start at 1 not 0
            multipartUploadPart(partNumber: 1, uploadId: uploadId, body: data)
        }
        result.whenFailure { error in
            promise.fail(error)
        }
        return promise.futureResult
    }
}<|MERGE_RESOLUTION|>--- conflicted
+++ resolved
@@ -33,7 +33,6 @@
     ///     - on: an EventLoop to process each downloaded part on
     ///     - outputStream: Function to be called for each downloaded part. Called with data block and file size
     /// - returns: An EventLoopFuture that will receive the complete file size once the multipart download has finished.
-<<<<<<< HEAD
     func multipartDownload(_ input: GetObjectRequest, partSize: Int = 5*1024*1024, on eventLoop: EventLoop, outputStream: @escaping (Data, Int64) -> EventLoopFuture<Void>) -> EventLoopFuture<Int64> {
 
         let promise = eventLoop.makePromise(of: Int64.self)
@@ -41,11 +40,6 @@
         // function downloading part of a file
         func multipartDownloadPart(fileSize: Int64, offset: Int64, prevPartSave: EventLoopFuture<Void>) {
             // have we downloaded everything
-=======
-    func multipartDownload(_ input: GetObjectRequest, partSize: Int = 5*1024*1024, on eventLoop: EventLoop, outputStream: @escaping (Data, Int64) throws -> ()) -> EventLoopFuture<Int64> {
-        // function downloading part of a file
-        func multipartDownloadPart(fileSize: Int64, offset: Int64, prevPartSave: EventLoopFuture<Int64>) -> EventLoopFuture<Int64> {
->>>>>>> 9b6efcca
             guard fileSize > offset else {
                 prevPartSave.whenSuccess {
                     return promise.succeed(fileSize)
@@ -66,7 +60,6 @@
                 sSECustomerKeyMD5: input.sSECustomerKeyMD5,
                 versionId: input.versionId
             )
-<<<<<<< HEAD
             let future = getObject(getRequest).and(prevPartSave)
             future.whenSuccess { (output, _) in
                 // should never happen
@@ -76,34 +69,6 @@
                 guard let length = output.contentLength, length > 0 else {
                     return promise.fail(S3ErrorType.multipart.downloadEmpty(message: "Content length is unexpectedly zero"))
                 }
-=======
-            return getObject(getRequest)
-                .and(prevPartSave)
-                .hop(to: eventLoop)
-                .flatMap { (output, _) -> EventLoopFuture<Int64> in
-                    do {
-                        // should never happen
-                        guard let body = output.body else {
-                            throw S3ErrorType.multipart.downloadEmpty(message: "Body is unexpectedly nil")
-                        }
-                        guard let length = output.contentLength, length > 0 else {
-                            throw S3ErrorType.multipart.downloadEmpty(message: "Content length is unexpectedly zero")
-                        }
-
-                        // output the data downloaded
-                        let part = eventLoop.submit { () -> Int64 in
-                            try outputStream(body, fileSize)
-                            return fileSize
-                        }
-
-                        let newOffset = offset + Int64(partSize)
-                        return multipartDownloadPart(fileSize: fileSize, offset: newOffset, prevPartSave: part)
-
-                    } catch {
-                        return eventLoop.makeFailedFuture(error)
-                    }
-            }
->>>>>>> 9b6efcca
 
                 let newOffset = offset + Int64(partSize)
                 multipartDownloadPart(fileSize: fileSize, offset: newOffset, prevPartSave: outputStream(body, fileSize))
@@ -128,22 +93,9 @@
             versionId: input.versionId
         )
         let result = headObject(headRequest)
-<<<<<<< HEAD
             .map { (object)->Void in
                 guard let contentLength = object.contentLength else {
                     return promise.fail(S3ErrorType.multipart.downloadEmpty(message: "Content length is unexpectedly zero"))
-=======
-            .hop(to: eventLoop)
-            .flatMap { object -> EventLoopFuture<Int64> in
-                do {
-                    guard let contentLength = object.contentLength else {
-                        throw S3ErrorType.multipart.downloadEmpty(message: "Content length is unexpectedly zero")
-                    }
-                    // download file
-                    return multipartDownloadPart(fileSize: contentLength, offset: 0, prevPartSave: eventLoop.makeSucceededFuture(contentLength))
-                } catch {
-                    return eventLoop.makeFailedFuture(error)
->>>>>>> 9b6efcca
                 }
                 // download file
                 multipartDownloadPart(fileSize: contentLength, offset: 0, prevPartSave: eventLoop.makeSucceededFuture(()))
@@ -162,11 +114,7 @@
     ///     - filename: Filename to save download to
     ///     - on: EventLoop to process downloaded parts, if nil an eventLoop is taken from the clients eventLoopGroup
     ///     - progress: Callback that returns the progress of the download. It is called after each part is downloaded with a value between 0.0 and 1.0 indicating how far the download is complete (1.0 meaning finished).
-<<<<<<< HEAD
-    /// - returns: A future that will receive the complete file size once the multipart download has finished.
-=======
     /// - returns: An EventLoopFuture that will receive the complete file size once the multipart download has finished.
->>>>>>> 9b6efcca
     func multipartDownload(_ input: GetObjectRequest, partSize: Int = 5*1024*1024, filename: String, on eventLoop: EventLoop? = nil, progress: @escaping (Double) throws -> () = { _ in }) -> EventLoopFuture<Int64> {
         let eventLoop = eventLoop ?? self.client.eventLoopGroup.next()
 
@@ -201,7 +149,6 @@
     ///     - on: an EventLoop to process each part to upload
     ///     - inputStream: The function supplying the data parts to the multipartUpload. Each parts must be at least 5MB in size expect the last one which has no size limit.
     /// - returns: An EventLoopFuture that will receive a CompleteMultipartUploadOutput once the multipart upload has finished.
-<<<<<<< HEAD
     func multipartUpload(_ input: CreateMultipartUploadRequest, on eventLoop: EventLoop, inputStream: @escaping () -> EventLoopFuture<Data?>) -> EventLoopFuture<CompleteMultipartUploadOutput> {
 
         // initialize multipart upload
@@ -211,56 +158,6 @@
             }
             // upload all the parts
             return self.multipartUploadParts(input, uploadId: uploadId, on: eventLoop, inputStream: inputStream)
-=======
-    func multipartUpload(_ input: CreateMultipartUploadRequest, on eventLoop: EventLoop, inputStream: @escaping () throws -> Data?) -> EventLoopFuture<CompleteMultipartUploadOutput> {
-        var completedParts: [S3.CompletedPart] = []
-
-        // function uploading part of a file and queueing up upload of the next part
-        func multipartUploadPart(partNumber: Int, uploadId: String, body: Data? = nil) -> EventLoopFuture<[S3.CompletedPart]> {
-            // create upload data EventLoopFuture, if there is no data to load because this is the first time this is called create a succeeded EventLoopFuture
-            let uploadResult : EventLoopFuture<[S3.CompletedPart]>
-            if let body = body {
-                let request = S3.UploadPartRequest(
-                    body: body,
-                    bucket: input.bucket,
-                    contentLength: Int64(body.count),
-                    key: input.key,
-                    partNumber: partNumber,
-                    requestPayer: input.requestPayer,
-                    sSECustomerAlgorithm: input.sSECustomerAlgorithm,
-                    sSECustomerKey: input.sSECustomerKey,
-                    sSECustomerKeyMD5: input.sSECustomerKeyMD5,
-                    uploadId: uploadId
-                )
-                // request upload EventLoopFuture
-                uploadResult = self.uploadPart(request).hop(to: eventLoop).map { output -> [S3.CompletedPart] in
-                    let part = S3.CompletedPart(eTag: output.eTag, partNumber: partNumber)
-                    completedParts.append(part)
-                    return completedParts
-                }
-            } else {
-                uploadResult = eventLoop.makeSucceededFuture([])
-            }
-
-            // load data EventLoopFuture
-            let result = eventLoop.submit {
-                return try inputStream()
-                }
-                .and(uploadResult)
-                // upload data
-                .flatMap { (data, parts) -> EventLoopFuture<[S3.CompletedPart]> in
-                    guard let data = data, data.count > 0 else { return eventLoop.makeSucceededFuture(parts)}
-                    return multipartUploadPart(partNumber: partNumber+1, uploadId: uploadId, body: data)
-            }
-            return result
-        }
-
-        // initialize multipart upload
-        let result = createMultipartUpload(input).flatMap { upload -> EventLoopFuture<CompleteMultipartUploadOutput> in
-            guard let uploadId = upload.uploadId else { return eventLoop.makeFailedFuture(S3ErrorType.multipart.noUploadId) }
-            // upload all the parts
-            return multipartUploadPart(partNumber: 1, uploadId: uploadId)
->>>>>>> 9b6efcca
                 .flatMap { parts -> EventLoopFuture<CompleteMultipartUploadOutput> in
                     let request = S3.CompleteMultipartUploadRequest(
                         bucket: input.bucket,
